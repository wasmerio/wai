--- conflicted
+++ resolved
@@ -128,17 +128,6 @@
     const is_import = this.mode.value === 'import';
     let lang;
     switch (this.language.value) {
-<<<<<<< HEAD
-      case "js": lang = Lang.Js; break;
-      case "rust": lang = Lang.Rust; break;
-      case "wasmtime": lang = Lang.Wasmtime; break;
-      case "wasmtime-py": lang = Lang.WasmtimePy; break;
-      case "c": lang = Lang.C; break;
-      case "markdown": lang = Lang.Markdown; break;
-      case "spidermonkey": lang = Lang.Spidermonkey; break;
-      case "wasmer": lang = Lang.Wasmer; break;
-      case "wasmer-py": lang = Lang.WasmerPy; break;
-=======
       case "js":
       case "rust":
       case "wasmtime":
@@ -146,9 +135,10 @@
       case "c":
       case "markdown":
       case "spidermonkey":
+      case "wasmer":
+      case "wasmer-py":
         lang = this.language.value;
         break;
->>>>>>> 005a9e6d
       default: return;
     }
     const result = this.config.render(lang, wit, is_import);
